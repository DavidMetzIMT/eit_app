#!C:\Anaconda3\envs\py38_app python
# -*- coding: utf-8 -*-

"""  Class to interact with the Sciospec device

Copyright (C) 2021  David Metz

This program is free software: you can redistribute it and/or modify
it under the terms of the GNU General Public License as published by
the Free Software Foundation, either version 3 of the License, or
(at your option) any later version.

This program is distributed in the hope that it will be useful,
but WITHOUT ANY WARRANTY; without even the implied warranty of
MERCHANTABILITY or FITNESS FOR A PARTICULAR PURPOSE.  See the
GNU General Public License for more details.

You should have received a copy of the GNU General Public License
along with this program.  If not, see <https://www.gnu.org/licenses/>. """


import os
from logging import getLogger
from queue import Queue
from sys import argv
from typing import Union

import numpy as np
from default.set_default_dir import APP_DIRS, AppDirs
from eit_app.app.dialog_boxes import show_msgBox
from eit_app.io.sciospec.com_constants import OPTION_BYTE_INDX
from eit_app.io.sciospec.device_setup import SciospecSetup
from eit_app.io.sciospec.utils import convert4Bytes2Float, convertBytes2Int
from eit_app.io.video.microcamera import VideoCaptureModule
from glob_utils.files.files import (FileExt, load_pickle_app, save_as_pickle,
                                    search_for_file_with_ext, set_attributes)
from glob_utils.flags.flag import CustomFlag
from glob_utils.pth.path_utils import (OpenDialogDirCancelledException,
                                       append_date_time, get_datetime_s,
                                       get_dir, mk_new_dir)

__author__ = "David Metz"
__copyright__ = "Copyright (c) 2021"
__credits__ = ["David Metz"]
__license__ = "GPLv3"
__version__ = "2.0.0"
__maintainer__ = "David Metz"
__email__ = "d.metz@tu-bs.de"
__status__ = "Production"

logger = getLogger(__name__)

# MEAS_DIR='measurements'
## =============================================================================
##  Class for the DataSet obtained from the EIT Device
## =============================================================================


class EitMeasurementSet(object):
    """ Class EITDataSet: regroups infos and frames of measurements """
    def __init__(self):
        # self.queue_out_video_module:Queue=None
        self.date_time= None
        self.name= None
        self.output_dir=None
        self.dev_setup=None
        self.frame_cnt=None
        self.rx_meas_frame=None
        self.meas_frame=None
        self.freqs_list= None
        self._frame_TD_ref=None
        self.flag_new_meas=CustomFlag()
        self.autosave=CustomFlag()
        self.save_img=CustomFlag()
        
    def initForAquisition(self,dev_setup:SciospecSetup, name_measurement:str=None):
        self.date_time= get_datetime_s()
        if self.autosave.is_set():
            self.name= append_date_time(name_measurement, self.date_time)
            self.output_dir=mk_new_dir(dir_name=self.name, parent_dir=APP_DIRS.get(AppDirs.meas_set))
        else:
            self.name= 'Not saved'
            self.output_dir=None
        self.dev_setup= dev_setup
        self.frame_cnt=0
        self.rx_meas_frame=[EITFrame(dev_setup)]
        self.meas_frame=[EITFrame(dev_setup)]
        self.freqs_list= dev_setup.make_freqs_list()
        self._frame_TD_ref=[EITFrame(dev_setup)]
        self.flag_new_meas=CustomFlag()
        return self.name, self.output_dir
    

    def add_rx_frame_to_dataset(self, rx_frame, for_ser:bool=False, idx:int=0):
        """ add the data from the rx_frame in the dataset 
        (is called when measuring rx_frame have been recieved)"""

        data =self.extract_data(rx_frame)
        self.rx_meas_frame[idx].add_data(data,self.frame_cnt)
        # if frame complete Frame_cnt+ and append new Frame
        if self.rx_meas_frame[idx].is_complete():
            self.frame_save_and_prepare_for_next_rx(idx)
            self.frame_cnt += 1
            self.flag_new_meas.set_edge_up()

    def frame_save_and_prepare_for_next_rx(self, idx:int=0):

        self.latch_rx_frame_to_meas(0,0)
        logger.info(f'Frame #{self.meas_frame[0].idx} - complete')
        self.save_dataset_single_frame()
        self.rx_meas_frame[idx]=EITFrame(self.dev_setup) # clear frame

    def extract_data(self,rx_frame):
        """extract the single data out of the rx_frame, convert them if applicable
        return them as a dict"""
        rx_data= rx_frame[OPTION_BYTE_INDX:-1]
        excitation=rx_data[1:3]
        return {
            'ch_group': rx_data[0],
            'exc_indx': self._find_excitation_indx(excitation),
            'freq_indx': convertBytes2Int(rx_data[3:5]),
            'time_stamp':convertBytes2Int(rx_data[5:9]),
            'voltages':self.convert_meas_data(rx_data[9:])
        }
    
    def convert_meas_data(self, meas_data):
        """return float voltages values () corresponding to meas data (bytes single float) """
        n_bytes_real_imag= 4 # we got 4Bytes per value
        meas_data=np.reshape(np.array(meas_data), (-1, n_bytes_real_imag)) # reshape the meas data in lock of 4 bytes
        meas_data=meas_data.tolist() # back to list for conversion
        meas_f=[convert4Bytes2Float(m) for m in meas_data] # conversion of each 4 bytes
        meas_r_i=np.reshape(np.array(meas_f), (-1,2)) # get a matrix with real and imag values in each column
        return meas_r_i[:,0]+1j*meas_r_i[:,1]

    def set_frame_TD_ref(self, idx:int=0, path:str=None):
        """ Latch Frame[indx] as reference for time difference mode
        """
        if path is None:
            self._frame_TD_ref[0] = self.meas_frame[idx]
        else:
            dataset_tmp=self.load_single_frame_file(path)
            self._frame_TD_ref[0]=dataset_tmp.meas_frame[0]
            self.meas_frame[0].frame_path= path
            self.make_info_text_for_frame(0)
    
    def save_dataset_single_frame(self, idx:int=0):
        if not self.autosave.is_set():
            return
        path=self.meas_frame[idx].frame_path
        logger.debug(f'Frame #{self.meas_frame[idx].idx} saved in: {path}')
        save_as_pickle(path, self)

    def load_single_frame(self, file_path):
        dataset_tmp=self.load_single_frame_file(file_path)
        self.meas_frame[0]=dataset_tmp.meas_frame[0]

    def load_single_frame_file(self, file_path):
        """Load Dataset file with single frame"""
        return load_pickle_app(file_path)

    def load_meas_dir(self, dir_path:str=None)-> Union[list[str], None]:
        """Load Dataset files """
        try:
            if not dir_path:
                title='Select a directory of the measurement dataset you want to load'
                dir_path= get_dir(
                    title=title,
                    initialdir=APP_DIRS.get(AppDirs.meas_set)
                    ) 
            filenames =search_for_file_with_ext(dir_path, ext=FileExt.pkl)
            # print('filepaths', filenames)
        except FileNotFoundError as e :
            logger.warning(f'FileNotFoundError: ({e})')
            show_msgBox(f'{e}', 'FileNotFoundError', 'Warning')
            return None
        except OpenDialogDirCancelledException as e:
            logger.info(f'Loading cancelled: ({e})')
            return None
        
        for filename in filenames:
            if 'Frame' not in filename: # remove all other pkl-files
                filenames.remove(filename)

        if not filenames:
            show_msgBox('No frames-files in directory dirpath!', 'NO Files FOUND', 'Warning')
            return None
        # print('filepaths', filenames)
        for i,filename in enumerate(filenames): # get all the frame data
            filepath=os.path.join(dir_path, filename)
            dataset_tmp=self.load_single_frame_file(filepath)
            if i ==0:
                set_attributes(self,dataset_tmp)
                setattr(self, 'output_dir', dir_path)
            else:
                # setattr(self, 'frame_cnt', getattr(dataset_tmp,'frame_cnt'))
                self.meas_frame.append(dataset_tmp.meas_frame[0])
            self.meas_frame[-1].frame_path= filepath
            self.make_info_text_for_frame(-1)
        setattr(self, 'frame_cnt', len(self.meas_frame))
        # print(self.__dict__)

        return filenames

    def _find_excitation_indx(self, excitation):
        """ Return the index of the given excitation in the excitation_Pattern"""
        indx = 0
        for Exc_i in self.dev_setup.get_exc_pattern():
            if Exc_i== excitation:
                break
            indx += 1
        return indx

    def latch_rx_frame_to_meas(self, idx_rx_frame:int=0, idx_meas_frame:int=0):


        self.meas_frame[idx_meas_frame]=self.rx_meas_frame[idx_rx_frame]
        if self.autosave.is_set():
            self.meas_frame[idx_meas_frame].frame_path= os.path.join(self.output_dir, f'Frame{self.frame_cnt:02}.pkl')
        if self.frame_cnt == 0:
            self.set_frame_TD_ref(0)
        self.make_info_text_for_frame(idx_meas_frame)
        

    def make_info_text_for_frame(self, idx_meas_frame):
        """ Create a tex with information about the Frame nb indx"""

        frame = self.meas_frame[idx_meas_frame]
        dirname, filename= os.path.split(frame.frame_path)
<<<<<<< HEAD
        
=======
        Fmin = freq_unit_converter(self.dev_setup.get_freq_min())
        Fmax = freq_unit_converter(self.dev_setup.get_freq_max())
        Amp = Amp_unit_converter(self.dev_setup.get_exc_amp())
>>>>>>> 8268c2fd
        frame.info_text= [ 
            f"Dataset name:\t{self.name}",
            f"Frame filename:\t{filename}",
            f"dirname:\t{dirname}",
            f"Frame#:\t{frame.idx}",
            f"TimeStamps:\t{self.date_time}",
            f"Sweepconfig:\tFmin = {Fmin},\r\n\tFmax = {Fmax}",
            f"\tFSteps = {self.dev_setup.get_freq_steps():.0f},\r\n\tFScale = {self.dev_setup.get_freq_scale()}",
            f"\tAmp = {Amp},\r\n\tFrameRate = {self.dev_setup.get_frame_rate():.3f} fps",
            f"excitation:\t{self.dev_setup.get_exc_pattern()}"
        ]
                
    def get_filling(self, idx_frame:int=0):
        return self.rx_meas_frame[idx_frame].filling

    def get_voltages_ref_frame(self, idx_freq:int=0)-> np.ndarray:
        return self._frame_TD_ref[0].get_voltages(idx_freq)
    
    def get_idx_ref_frame(self)-> int:
        return self._frame_TD_ref[0].get_idx()

    def get_idx_frame(self, idx_frame:int=0)-> int:
        return self.meas_frame[idx_frame].get_idx()

    def get_voltages(self, idx_frame:int=0, idx_freq:int=0)-> np.ndarray:
        """Return the measured voltage for the given frequency index"""
        try:
            return self.meas_frame[idx_frame].get_voltages(idx_freq)
        except IndexError:
            print(f'try to access index {idx_frame} in meas_frame {self.meas_frame},{len(self.meas_frame)}')
            return self.meas_frame[0].get_voltages(idx_freq)

    def get_freqs_list(self):
        return self.freqs_list

    def get_freq_val(self, idx_freq:int=0):
        try:
            return self.freqs_list[idx_freq]
        except IndexError:
            print(f'try to access index {idx_freq} in fregs_list {self.freqs_list}')
            return self.freqs_list[0]

    def get_frame_info(self, idx:int=0):
        return self.meas_frame[idx].info_text

    def get_frame_path(self, idx:int=0)-> str:
        """Return the path of the measured frame #idx 

        Args:
            idx (int, optional): index of the measured frame. Defaults to 0.

        Returns:
            str: path of the measured frame #idx
        """        
        return self.meas_frame[idx].frame_path
    
    def get_frame_cnt(self):
        # self.frame_cnt = len(self.meas_frame)
        return self.frame_cnt
    
    def set_voltages(self, U:np.ndarray, idx_frame:int=0, idx_freq:int=0)->None:
        self.meas_frame[idx_frame].set_voltages(U, idx_freq)

    
class EITFrame(object):
    """ Class Frame: regroup the voltages values for all frequencies at timestamps
    for all excitation and for one frequency

    Notes
    -----
    e.g. Meas[2] the measured voltages on each channel (VS a commmon GROUND) for the frequency_nb 2
            for the frequency = frequency_val"""
    def __init__(self, dev_setup:SciospecSetup):
        self.time_stamp=0
        self.idx= 0
        self.freqs_list= dev_setup.make_freqs_list()
        self.freq_steps= dev_setup.get_freq_steps()
        self.meas_frame_nb=len(dev_setup.get_exc_pattern())*2 # for x excitation x*2 meas are send
        self.meas_frame_cnt=0 # cnt
        self.filling:int=0 # pourcentage of filling
        self.meas = [EITMeas(dev_setup) for _ in range(self.freq_steps)]
        self.info_text=''
        self.frame_path=''
    
    def set_freq(self, data):
        """ set the frequence value in the corresponding Measuremeent object """
        self.meas[data['freq_indx']].set_freq(self.freqs_list[data['freq_indx']])

    def add_voltages(self, data):
        self.meas[data['freq_indx']].add_voltages(data)

    def is_complete(self):
        """return if teh frame is complete"""
        return self.meas_frame_cnt == self.meas_frame_nb

    def set_time_stamp(self, data):
        """ not defined"""
        # if data['ch_group']==1:
        #     self.time_stamp= data['time_stamp']
        # elif self.time_stamp != data['time_stamp']:
        #     raise Exception(f'time_stamp error expected {self.time_stamp}, rx: {data["time_stamp"]}')

    def add_data(self, data:dict, frame_cnt:int):
        """ add rx data to this frame"""
        if self.is_very_first_data(data):
            self.idx= frame_cnt
        self.set_time_stamp(data)
        self.set_freq(data)
        self.add_voltages(data)
        if self.is_all_freqs_aquired(data):
            self.meas_frame_cnt += 1
            self.compute_filling()
            
    def compute_filling(self):
        self.filling= int(self.meas_frame_cnt/(self.meas_frame_nb+1)*100)

    def is_very_first_data(self, data):
        """retrun if data is the very first one for this frame"""
        return data['ch_group']+data['freq_indx']+data['exc_indx']==1

    def is_all_freqs_aquired(self, data):
        """return if all meas for all freqs were aquired for this frame"""
        return data['freq_indx'] == self.freq_steps - 1
    
    def get_voltages(self, idx_freq:int=0)-> np.ndarray:
        """Return the measured voltage for the given frequency index"""
        try:
            return self.meas[idx_freq].get_voltages()
        except IndexError:
            print(f'try to access index {idx_freq} in meas {self.meas},{len(self.meas)}')
            return self.meas[0].get_voltages()
           
    def get_idx(self)-> int:
        return self.idx
        
    def set_voltages(self, U:np.ndarray, idx_freq:int=0)->None:
        self.meas[idx_freq].set_voltages(U)

class EITMeas(object):
    """ Class measurement: regroup the voltage values of all channels of the EIT device
    for all excitation and for one frequency

    Notes
    -----
    e.g. voltage_Z[1][:] the measured voltages on each channel (VS a commmon GROUND) for excitation 1
            for the frequency = frequency_val"""
    def __init__(self, dev_setup:SciospecSetup):
        # self.voltage_Z=[np.zeros(dev_setup.get_channel(),dtype=complex) for j in range(len(dev_setup.get_exc_pattern()))]
        self.voltage_Z=np.zeros((len(dev_setup.get_exc_pattern()),dev_setup.get_channel()),dtype=complex)
        # self.voltage_Z=[[0 for i in range(dev_setup.get_channel())] for j in range(len(dev_setup.get_exc_pattern()))]
        self.frequency=None # corresponding excitation frequency

    def set_freq(self, freq_val):
        """set the frequency value for the actual measurements"""
        self.frequency=freq_val
    def add_voltages(self, data):
        """add rx voltage to the voltages matrix"""
        n_ch_meas_per_frame= 16
        ch_group=data['ch_group']
        exc_indx=data['exc_indx']
        volt = data['voltages']
        n_ch_meas_per_frame=16
        if volt.shape[0] != n_ch_meas_per_frame:
            raise Exception(f'n_ch_meas_per_frame :{n_ch_meas_per_frame} is not correct {volt.shape[0]} voltages recieved' )
        start_idx=(ch_group-1)*n_ch_meas_per_frame
        end_idx=(ch_group)*n_ch_meas_per_frame
        self.voltage_Z[exc_indx,start_idx:end_idx]= volt

    def get_voltages(self)-> np.ndarray:
        """Return the measured voltage"""
        return self.voltage_Z#np.array(self.voltage_Z)

    def set_voltages(self, U:np.ndarray)->None:
        self.voltage_Z[0:16,0:16] = U
        print(f'{self.voltage_Z}')


############################################################################
##### Methods
############################################################################ 

def Amp_unit_converter(value):
    str_value = str(value)
    conversion = len(str_value[str_value.find('.') + 1 :]) + 1  # 1e-7 -> conversion = 7
    
    # for Ampere to mA and uA
    if conversion >= 6:
        value = value * 1000000
        output_str = str(format(value, '.2f')) + ' uA'
    elif conversion > 2 and conversion < 6:
        value *= 1000
        output_str = str(format(value, '.2f')) + ' mA'
    else:
        output_str = str(format(value, '.2f')) + ' A'
        
    return output_str
    
def freq_unit_converter(value):
    #for KHz to MHz
    if value >= 1000000:
        value /= 1000000
        output_str = str(format(value,'.2f')) + ' MHz'
    else:
        value /= 1000
        output_str = str(format(value,'.2f')) + ' kHz'
        
    return output_str
    
if __name__ == '__main__':
    from eit_app.io.sciospec.meas_dataset import EitMeasurementSet
    from PyQt5.QtWidgets import QApplication
    app = QApplication(argv)
    # # rec2ui_queue = NewQueue()
    # app.setAttribute(QtCore.Qt.AA_EnableHighDpiScaling)
    # # ui = UiBackEnd(queue_in=rec2ui_queue, queue_out=ui2rec_queue, image_reconst=rec)
    # ui = UiBackEnd()
    # ui.show()
    # p = Process(target=_poll_process4reconstruction, args=(ui2rec_queue,rec2ui_queue,rec))
    # p.daemon=True
    # p.start()
    d = EitMeasurementSet()
    d.load_meas_dir()
    exit(app.exec_()) 


    <|MERGE_RESOLUTION|>--- conflicted
+++ resolved
@@ -226,13 +226,7 @@
 
         frame = self.meas_frame[idx_meas_frame]
         dirname, filename= os.path.split(frame.frame_path)
-<<<<<<< HEAD
-        
-=======
-        Fmin = freq_unit_converter(self.dev_setup.get_freq_min())
-        Fmax = freq_unit_converter(self.dev_setup.get_freq_max())
-        Amp = Amp_unit_converter(self.dev_setup.get_exc_amp())
->>>>>>> 8268c2fd
+        
         frame.info_text= [ 
             f"Dataset name:\t{self.name}",
             f"Frame filename:\t{filename}",
